package mgo

import (
	"context"
	"errors"

	"go.mongodb.org/mongo-driver/v2/bson"
)

// DeleteMany deletes all documents matching the filter.
// doc: An instance of the document type, used to determine the collection.
func DeleteMany[T DocInter](ctx context.Context, doc T, filter bson.D) (int64, error) {
	if dataStore == nil {
		return 0, ErrNotConnected
	}
	return dataStore.DeleteMany(ctx, doc.C(), filter)
}

// DeleteById deletes a single document identified by the _id of the provided document instance.
// doc: An instance of the document, from which the _id is extracted for the filter.
func DeleteById[T DocInter](ctx context.Context, doc T) (int64, error) {
	if dataStore == nil {
		return 0, ErrNotConnected
	}
	return dataStore.DeleteOne(ctx, doc.C(), bson.D{{Key: "_id", Value: doc.GetId()}})
}

func (m *mongoStore) DeleteMany(ctx context.Context, collection string, filter bson.D) (int64, error) {
	result, err := m.getCollection(collection).DeleteMany(ctx, filter)
	if err != nil {
		return 0, errors.Join(ErrWriteFailed, err)
	}
	return result.DeletedCount, nil
}

<<<<<<< HEAD
func DeleteById(ctx context.Context, cname string, id any) (int64, error) {
	collection := GetCollection(cname)
	result, err := collection.DeleteOne(ctx, bson.D{{Key: "_id", Value: id}})
=======
func (m *mongoStore) DeleteOne(ctx context.Context, collection string, filter bson.D) (int64, error) {
	result, err := m.getCollection(collection).DeleteOne(ctx, filter)
>>>>>>> 046c5e24
	if err != nil {
		return 0, errors.Join(ErrWriteFailed, err)
	}
	return result.DeletedCount, nil
}<|MERGE_RESOLUTION|>--- conflicted
+++ resolved
@@ -33,14 +33,8 @@
 	return result.DeletedCount, nil
 }
 
-<<<<<<< HEAD
-func DeleteById(ctx context.Context, cname string, id any) (int64, error) {
-	collection := GetCollection(cname)
-	result, err := collection.DeleteOne(ctx, bson.D{{Key: "_id", Value: id}})
-=======
 func (m *mongoStore) DeleteOne(ctx context.Context, collection string, filter bson.D) (int64, error) {
 	result, err := m.getCollection(collection).DeleteOne(ctx, filter)
->>>>>>> 046c5e24
 	if err != nil {
 		return 0, errors.Join(ErrWriteFailed, err)
 	}
